--- conflicted
+++ resolved
@@ -110,16 +110,10 @@
 
         if not all(isinstance(x, cirq.Qid) for x in qids):
             raise TypeError("All elements in the list must be of type cirq.Qid.")
-<<<<<<< HEAD
 
         self._qubit_labels.update({bit: n + len(self._qubit_labels) for n, bit in enumerate(qids)})
         _log.debug(
             f"Added label for qubits {qids}"
-=======
-            # self._qubit_labels[qid] = len(self._qubit_labels)
-        self._qubit_labels.update(
-            {bit: n + len(self._qubit_labels) for n, bit in enumerate(qids)}
->>>>>>> ae54c3e5
         )
         _log.debug(f"Added label for qubits {qids}")
 
